--- conflicted
+++ resolved
@@ -1,13 +1,9 @@
 //! This example demonstrates how to use `Text` to draw TrueType font texts efficiently.
 
-<<<<<<< HEAD
-use cgmath::Point2;
-=======
 use ggez;
 use glam;
 use oorandom;
 
->>>>>>> 38323f04
 use ggez::conf::{WindowMode, WindowSetup};
 use ggez::event;
 use ggez::graphics::{self, Align, Color, DrawParam, Font, PxScale, Text, TextFragment};
